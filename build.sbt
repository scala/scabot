name := "scabot"

organization in ThisBuild := "com.lightbend"
version      in ThisBuild := "0.1.0"
scalaVersion in ThisBuild := "2.11.8"

// native packaging settings
maintainer           := "Adriaan Moors <adriaan@lightbend.com>"
packageDescription   := "Scala Bot"
packageSummary       := "Automates stuff on GitHub"

scalacOptions in ThisBuild ++=
  Seq("-feature", "-deprecation", "-Xfatal-warnings")

lazy val deps: Seq[sbt.Def.Setting[_]] =  Seq(
  libraryDependencies ++= Seq(
    "com.typesafe.akka" %% "akka-actor"     % "2.3.16",
<<<<<<< HEAD
    "io.spray"          %% "spray-client"   % "1.3.4",
    "io.spray"          %% "spray-json"     % "1.3.1"
=======
    "io.spray"          %% "spray-client"   % "1.3.2",
    "io.spray"          %% "spray-json"     % "1.3.4"
>>>>>>> 7a800647
  ))

lazy val amazonDeps: Seq[sbt.Def.Setting[_]] =  Seq(
  libraryDependencies += "com.amazonaws" % "aws-java-sdk" % "1.9.13")


lazy val guiSettings: Seq[sbt.Def.Setting[_]] = Seq(
  assemblyJarName in assembly := "scabot.jar",
  mainClass in assembly := Some("play.core.server.ProdServerStart"),
  fullClasspath in assembly += Attributed.blank(PlayKeys.playPackageAssets.value),
  assemblyExcludedJars in assembly := (fullClasspath in assembly).value filter {_.data.getName.startsWith("commons-logging")},
  routesGenerator := InjectedRoutesGenerator
)

lazy val core      = project settings (deps: _*)
lazy val github    = project dependsOn (core)
lazy val jenkins   = project dependsOn (core)
lazy val lightbend = project dependsOn (core)
lazy val cli       = project dependsOn (github, lightbend)
lazy val amazon    = project dependsOn (core) settings (amazonDeps: _*)
lazy val server    = project dependsOn (amazon, github, jenkins, lightbend)
lazy val gui       = project dependsOn (server) enablePlugins(PlayScala) settings (guiSettings: _*)<|MERGE_RESOLUTION|>--- conflicted
+++ resolved
@@ -15,13 +15,8 @@
 lazy val deps: Seq[sbt.Def.Setting[_]] =  Seq(
   libraryDependencies ++= Seq(
     "com.typesafe.akka" %% "akka-actor"     % "2.3.16",
-<<<<<<< HEAD
     "io.spray"          %% "spray-client"   % "1.3.4",
-    "io.spray"          %% "spray-json"     % "1.3.1"
-=======
-    "io.spray"          %% "spray-client"   % "1.3.2",
     "io.spray"          %% "spray-json"     % "1.3.4"
->>>>>>> 7a800647
   ))
 
 lazy val amazonDeps: Seq[sbt.Def.Setting[_]] =  Seq(
